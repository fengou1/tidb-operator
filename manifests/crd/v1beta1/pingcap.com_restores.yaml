
---
apiVersion: apiextensions.k8s.io/v1beta1
kind: CustomResourceDefinition
metadata:
  annotations:
    controller-gen.kubebuilder.io/version: v0.6.2
  creationTimestamp: null
  name: restores.pingcap.com
spec:
  additionalPrinterColumns:
  - JSONPath: .status.phase
    description: The current status of the restore
    name: Status
    type: string
  - JSONPath: .status.timeStarted
    description: The time at which the restore was started
    name: Started
    priority: 1
    type: date
  - JSONPath: .status.timeCompleted
    description: The time at which the restore was completed
    name: Completed
    priority: 1
    type: date
  - JSONPath: .status.commitTs
    description: The commit ts of tidb cluster restore
    name: CommitTS
    type: string
  - JSONPath: .metadata.creationTimestamp
    name: Age
    type: date
  group: pingcap.com
  names:
    kind: Restore
    listKind: RestoreList
    plural: restores
    shortNames:
    - rt
    singular: restore
  preserveUnknownFields: false
  scope: Namespaced
  subresources: {}
  validation:
    openAPIV3Schema:
      properties:
        apiVersion:
          type: string
        kind:
          type: string
        metadata:
          type: object
        spec:
          properties:
            affinity:
              properties:
                nodeAffinity:
                  properties:
                    preferredDuringSchedulingIgnoredDuringExecution:
                      items:
                        properties:
                          preference:
                            properties:
                              matchExpressions:
                                items:
                                  properties:
                                    key:
                                      type: string
                                    operator:
                                      type: string
                                    values:
                                      items:
                                        type: string
                                      type: array
                                  required:
                                  - key
                                  - operator
                                  type: object
                                type: array
                              matchFields:
                                items:
                                  properties:
                                    key:
                                      type: string
                                    operator:
                                      type: string
                                    values:
                                      items:
                                        type: string
                                      type: array
                                  required:
                                  - key
                                  - operator
                                  type: object
                                type: array
                            type: object
                          weight:
                            format: int32
                            type: integer
                        required:
                        - preference
                        - weight
                        type: object
                      type: array
                    requiredDuringSchedulingIgnoredDuringExecution:
                      properties:
                        nodeSelectorTerms:
                          items:
                            properties:
                              matchExpressions:
                                items:
                                  properties:
                                    key:
                                      type: string
                                    operator:
                                      type: string
                                    values:
                                      items:
                                        type: string
                                      type: array
                                  required:
                                  - key
                                  - operator
                                  type: object
                                type: array
                              matchFields:
                                items:
                                  properties:
                                    key:
                                      type: string
                                    operator:
                                      type: string
                                    values:
                                      items:
                                        type: string
                                      type: array
                                  required:
                                  - key
                                  - operator
                                  type: object
                                type: array
                            type: object
                          type: array
                      required:
                      - nodeSelectorTerms
                      type: object
                  type: object
                podAffinity:
                  properties:
                    preferredDuringSchedulingIgnoredDuringExecution:
                      items:
                        properties:
                          podAffinityTerm:
                            properties:
                              labelSelector:
                                properties:
                                  matchExpressions:
                                    items:
                                      properties:
                                        key:
                                          type: string
                                        operator:
                                          type: string
                                        values:
                                          items:
                                            type: string
                                          type: array
                                      required:
                                      - key
                                      - operator
                                      type: object
                                    type: array
                                  matchLabels:
                                    additionalProperties:
                                      type: string
                                    type: object
                                type: object
                              namespaces:
                                items:
                                  type: string
                                type: array
                              topologyKey:
                                type: string
                            required:
                            - topologyKey
                            type: object
                          weight:
                            format: int32
                            type: integer
                        required:
                        - podAffinityTerm
                        - weight
                        type: object
                      type: array
                    requiredDuringSchedulingIgnoredDuringExecution:
                      items:
                        properties:
                          labelSelector:
                            properties:
                              matchExpressions:
                                items:
                                  properties:
                                    key:
                                      type: string
                                    operator:
                                      type: string
                                    values:
                                      items:
                                        type: string
                                      type: array
                                  required:
                                  - key
                                  - operator
                                  type: object
                                type: array
                              matchLabels:
                                additionalProperties:
                                  type: string
                                type: object
                            type: object
                          namespaces:
                            items:
                              type: string
                            type: array
                          topologyKey:
                            type: string
                        required:
                        - topologyKey
                        type: object
                      type: array
                  type: object
                podAntiAffinity:
                  properties:
                    preferredDuringSchedulingIgnoredDuringExecution:
                      items:
                        properties:
                          podAffinityTerm:
                            properties:
                              labelSelector:
                                properties:
                                  matchExpressions:
                                    items:
                                      properties:
                                        key:
                                          type: string
                                        operator:
                                          type: string
                                        values:
                                          items:
                                            type: string
                                          type: array
                                      required:
                                      - key
                                      - operator
                                      type: object
                                    type: array
                                  matchLabels:
                                    additionalProperties:
                                      type: string
                                    type: object
                                type: object
                              namespaces:
                                items:
                                  type: string
                                type: array
                              topologyKey:
                                type: string
                            required:
                            - topologyKey
                            type: object
                          weight:
                            format: int32
                            type: integer
                        required:
                        - podAffinityTerm
                        - weight
                        type: object
                      type: array
                    requiredDuringSchedulingIgnoredDuringExecution:
                      items:
                        properties:
                          labelSelector:
                            properties:
                              matchExpressions:
                                items:
                                  properties:
                                    key:
                                      type: string
                                    operator:
                                      type: string
                                    values:
                                      items:
                                        type: string
                                      type: array
                                  required:
                                  - key
                                  - operator
                                  type: object
                                type: array
                              matchLabels:
                                additionalProperties:
                                  type: string
                                type: object
                            type: object
                          namespaces:
                            items:
                              type: string
                            type: array
                          topologyKey:
                            type: string
                        required:
                        - topologyKey
                        type: object
                      type: array
                  type: object
              type: object
            azblob:
              properties:
                accessTier:
                  type: string
                container:
                  type: string
                path:
                  type: string
                prefix:
                  type: string
                secretName:
                  type: string
              type: object
            backupType:
              type: string
            br:
              properties:
                checkRequirements:
                  type: boolean
                checksum:
                  type: boolean
                cluster:
                  type: string
                clusterNamespace:
                  type: string
                concurrency:
                  format: int32
                  type: integer
                db:
                  type: string
                logLevel:
                  type: string
                onLine:
                  type: boolean
                options:
                  items:
                    type: string
                  type: array
                rateLimit:
                  type: integer
                sendCredToTikv:
                  type: boolean
                statusAddr:
                  type: string
                table:
                  type: string
                timeAgo:
                  type: string
              required:
              - cluster
              type: object
            dryRun:
              type: boolean
            env:
              items:
                properties:
                  name:
                    type: string
                  value:
                    type: string
                  valueFrom:
                    properties:
                      configMapKeyRef:
                        properties:
                          key:
                            type: string
                          name:
                            type: string
                          optional:
                            type: boolean
                        required:
                        - key
                        type: object
                      fieldRef:
                        properties:
                          apiVersion:
                            type: string
                          fieldPath:
                            type: string
                        required:
                        - fieldPath
                        type: object
                      resourceFieldRef:
                        properties:
                          containerName:
                            type: string
                          divisor:
                            anyOf:
                            - type: integer
                            - type: string
                            pattern: ^(\+|-)?(([0-9]+(\.[0-9]*)?)|(\.[0-9]+))(([KMGTPE]i)|[numkMGTPE]|([eE](\+|-)?(([0-9]+(\.[0-9]*)?)|(\.[0-9]+))))?$
                            x-kubernetes-int-or-string: true
                          resource:
                            type: string
                        required:
                        - resource
                        type: object
                      secretKeyRef:
                        properties:
                          key:
                            type: string
                          name:
                            type: string
                          optional:
                            type: boolean
                        required:
                        - key
                        type: object
                    type: object
                required:
                - name
                type: object
              type: array
            gcs:
              properties:
                bucket:
                  type: string
                bucketAcl:
                  type: string
                location:
                  type: string
                objectAcl:
                  type: string
                path:
                  type: string
                prefix:
                  type: string
                projectId:
                  type: string
                secretName:
                  type: string
                storageClass:
                  type: string
              required:
              - projectId
              type: object
            imagePullSecrets:
              items:
                properties:
                  name:
                    type: string
                type: object
              type: array
            local:
              properties:
                prefix:
                  type: string
                volume:
                  properties:
                    awsElasticBlockStore:
                      properties:
                        fsType:
                          type: string
                        partition:
                          format: int32
                          type: integer
                        readOnly:
                          type: boolean
                        volumeID:
                          type: string
                      required:
                      - volumeID
                      type: object
                    azureDisk:
                      properties:
                        cachingMode:
                          type: string
                        diskName:
                          type: string
                        diskURI:
                          type: string
                        fsType:
                          type: string
                        kind:
                          type: string
                        readOnly:
                          type: boolean
                      required:
                      - diskName
                      - diskURI
                      type: object
                    azureFile:
                      properties:
                        readOnly:
                          type: boolean
                        secretName:
                          type: string
                        shareName:
                          type: string
                      required:
                      - secretName
                      - shareName
                      type: object
                    cephfs:
                      properties:
                        monitors:
                          items:
                            type: string
                          type: array
                        path:
                          type: string
                        readOnly:
                          type: boolean
                        secretFile:
                          type: string
                        secretRef:
                          properties:
                            name:
                              type: string
                          type: object
                        user:
                          type: string
                      required:
                      - monitors
                      type: object
                    cinder:
                      properties:
                        fsType:
                          type: string
                        readOnly:
                          type: boolean
                        secretRef:
                          properties:
                            name:
                              type: string
                          type: object
                        volumeID:
                          type: string
                      required:
                      - volumeID
                      type: object
                    configMap:
                      properties:
                        defaultMode:
                          format: int32
                          type: integer
                        items:
                          items:
                            properties:
                              key:
                                type: string
                              mode:
                                format: int32
                                type: integer
                              path:
                                type: string
                            required:
                            - key
                            - path
                            type: object
                          type: array
                        name:
                          type: string
                        optional:
                          type: boolean
                      type: object
                    csi:
                      properties:
                        driver:
                          type: string
                        fsType:
                          type: string
                        nodePublishSecretRef:
                          properties:
                            name:
                              type: string
                          type: object
                        readOnly:
                          type: boolean
                        volumeAttributes:
                          additionalProperties:
                            type: string
                          type: object
                      required:
                      - driver
                      type: object
                    downwardAPI:
                      properties:
                        defaultMode:
                          format: int32
                          type: integer
                        items:
                          items:
                            properties:
                              fieldRef:
                                properties:
                                  apiVersion:
                                    type: string
                                  fieldPath:
                                    type: string
                                required:
                                - fieldPath
                                type: object
                              mode:
                                format: int32
                                type: integer
                              path:
                                type: string
                              resourceFieldRef:
                                properties:
                                  containerName:
                                    type: string
                                  divisor:
                                    anyOf:
                                    - type: integer
                                    - type: string
                                    pattern: ^(\+|-)?(([0-9]+(\.[0-9]*)?)|(\.[0-9]+))(([KMGTPE]i)|[numkMGTPE]|([eE](\+|-)?(([0-9]+(\.[0-9]*)?)|(\.[0-9]+))))?$
                                    x-kubernetes-int-or-string: true
                                  resource:
                                    type: string
                                required:
                                - resource
                                type: object
                            required:
                            - path
                            type: object
                          type: array
                      type: object
                    emptyDir:
                      properties:
                        medium:
                          type: string
                        sizeLimit:
                          anyOf:
                          - type: integer
                          - type: string
                          pattern: ^(\+|-)?(([0-9]+(\.[0-9]*)?)|(\.[0-9]+))(([KMGTPE]i)|[numkMGTPE]|([eE](\+|-)?(([0-9]+(\.[0-9]*)?)|(\.[0-9]+))))?$
                          x-kubernetes-int-or-string: true
                      type: object
                    ephemeral:
                      properties:
                        readOnly:
                          type: boolean
                        volumeClaimTemplate:
                          properties:
                            metadata:
                              type: object
                            spec:
                              properties:
                                accessModes:
                                  items:
                                    type: string
                                  type: array
                                dataSource:
                                  properties:
                                    apiGroup:
                                      type: string
                                    kind:
                                      type: string
                                    name:
                                      type: string
                                  required:
                                  - kind
                                  - name
                                  type: object
                                resources:
                                  properties:
                                    limits:
                                      additionalProperties:
                                        anyOf:
                                        - type: integer
                                        - type: string
                                        pattern: ^(\+|-)?(([0-9]+(\.[0-9]*)?)|(\.[0-9]+))(([KMGTPE]i)|[numkMGTPE]|([eE](\+|-)?(([0-9]+(\.[0-9]*)?)|(\.[0-9]+))))?$
                                        x-kubernetes-int-or-string: true
                                      type: object
                                    requests:
                                      additionalProperties:
                                        anyOf:
                                        - type: integer
                                        - type: string
                                        pattern: ^(\+|-)?(([0-9]+(\.[0-9]*)?)|(\.[0-9]+))(([KMGTPE]i)|[numkMGTPE]|([eE](\+|-)?(([0-9]+(\.[0-9]*)?)|(\.[0-9]+))))?$
                                        x-kubernetes-int-or-string: true
                                      type: object
                                  type: object
                                selector:
                                  properties:
                                    matchExpressions:
                                      items:
                                        properties:
                                          key:
                                            type: string
                                          operator:
                                            type: string
                                          values:
                                            items:
                                              type: string
                                            type: array
                                        required:
                                        - key
                                        - operator
                                        type: object
                                      type: array
                                    matchLabels:
                                      additionalProperties:
                                        type: string
                                      type: object
                                  type: object
                                storageClassName:
                                  type: string
                                volumeMode:
                                  type: string
                                volumeName:
                                  type: string
                              type: object
                          required:
                          - spec
                          type: object
                      type: object
                    fc:
                      properties:
                        fsType:
                          type: string
                        lun:
                          format: int32
                          type: integer
                        readOnly:
                          type: boolean
                        targetWWNs:
                          items:
                            type: string
                          type: array
                        wwids:
                          items:
                            type: string
                          type: array
                      type: object
                    flexVolume:
                      properties:
                        driver:
                          type: string
                        fsType:
                          type: string
                        options:
                          additionalProperties:
                            type: string
                          type: object
                        readOnly:
                          type: boolean
                        secretRef:
                          properties:
                            name:
                              type: string
                          type: object
                      required:
                      - driver
                      type: object
                    flocker:
                      properties:
                        datasetName:
                          type: string
                        datasetUUID:
                          type: string
                      type: object
                    gcePersistentDisk:
                      properties:
                        fsType:
                          type: string
                        partition:
                          format: int32
                          type: integer
                        pdName:
                          type: string
                        readOnly:
                          type: boolean
                      required:
                      - pdName
                      type: object
                    gitRepo:
                      properties:
                        directory:
                          type: string
                        repository:
                          type: string
                        revision:
                          type: string
                      required:
                      - repository
                      type: object
                    glusterfs:
                      properties:
                        endpoints:
                          type: string
                        path:
                          type: string
                        readOnly:
                          type: boolean
                      required:
                      - endpoints
                      - path
                      type: object
                    hostPath:
                      properties:
                        path:
                          type: string
                        type:
                          type: string
                      required:
                      - path
                      type: object
                    iscsi:
                      properties:
                        chapAuthDiscovery:
                          type: boolean
                        chapAuthSession:
                          type: boolean
                        fsType:
                          type: string
                        initiatorName:
                          type: string
                        iqn:
                          type: string
                        iscsiInterface:
                          type: string
                        lun:
                          format: int32
                          type: integer
                        portals:
                          items:
                            type: string
                          type: array
                        readOnly:
                          type: boolean
                        secretRef:
                          properties:
                            name:
                              type: string
                          type: object
                        targetPortal:
                          type: string
                      required:
                      - iqn
                      - lun
                      - targetPortal
                      type: object
                    name:
                      type: string
                    nfs:
                      properties:
                        path:
                          type: string
                        readOnly:
                          type: boolean
                        server:
                          type: string
                      required:
                      - path
                      - server
                      type: object
                    persistentVolumeClaim:
                      properties:
                        claimName:
                          type: string
                        readOnly:
                          type: boolean
                      required:
                      - claimName
                      type: object
                    photonPersistentDisk:
                      properties:
                        fsType:
                          type: string
                        pdID:
                          type: string
                      required:
                      - pdID
                      type: object
                    portworxVolume:
                      properties:
                        fsType:
                          type: string
                        readOnly:
                          type: boolean
                        volumeID:
                          type: string
                      required:
                      - volumeID
                      type: object
                    projected:
                      properties:
                        defaultMode:
                          format: int32
                          type: integer
                        sources:
                          items:
                            properties:
                              configMap:
                                properties:
                                  items:
                                    items:
                                      properties:
                                        key:
                                          type: string
                                        mode:
                                          format: int32
                                          type: integer
                                        path:
                                          type: string
                                      required:
                                      - key
                                      - path
                                      type: object
                                    type: array
                                  name:
                                    type: string
                                  optional:
                                    type: boolean
                                type: object
                              downwardAPI:
                                properties:
                                  items:
                                    items:
                                      properties:
                                        fieldRef:
                                          properties:
                                            apiVersion:
                                              type: string
                                            fieldPath:
                                              type: string
                                          required:
                                          - fieldPath
                                          type: object
                                        mode:
                                          format: int32
                                          type: integer
                                        path:
                                          type: string
                                        resourceFieldRef:
                                          properties:
                                            containerName:
                                              type: string
                                            divisor:
                                              anyOf:
                                              - type: integer
                                              - type: string
                                              pattern: ^(\+|-)?(([0-9]+(\.[0-9]*)?)|(\.[0-9]+))(([KMGTPE]i)|[numkMGTPE]|([eE](\+|-)?(([0-9]+(\.[0-9]*)?)|(\.[0-9]+))))?$
                                              x-kubernetes-int-or-string: true
                                            resource:
                                              type: string
                                          required:
                                          - resource
                                          type: object
                                      required:
                                      - path
                                      type: object
                                    type: array
                                type: object
                              secret:
                                properties:
                                  items:
                                    items:
                                      properties:
                                        key:
                                          type: string
                                        mode:
                                          format: int32
                                          type: integer
                                        path:
                                          type: string
                                      required:
                                      - key
                                      - path
                                      type: object
                                    type: array
                                  name:
                                    type: string
                                  optional:
                                    type: boolean
                                type: object
                              serviceAccountToken:
                                properties:
                                  audience:
                                    type: string
                                  expirationSeconds:
                                    format: int64
                                    type: integer
                                  path:
                                    type: string
                                required:
                                - path
                                type: object
                            type: object
                          type: array
                      required:
                      - sources
                      type: object
                    quobyte:
                      properties:
                        group:
                          type: string
                        readOnly:
                          type: boolean
                        registry:
                          type: string
                        tenant:
                          type: string
                        user:
                          type: string
                        volume:
                          type: string
                      required:
                      - registry
                      - volume
                      type: object
                    rbd:
                      properties:
                        fsType:
                          type: string
                        image:
                          type: string
                        keyring:
                          type: string
                        monitors:
                          items:
                            type: string
                          type: array
                        pool:
                          type: string
                        readOnly:
                          type: boolean
                        secretRef:
                          properties:
                            name:
                              type: string
                          type: object
                        user:
                          type: string
                      required:
                      - image
                      - monitors
                      type: object
                    scaleIO:
                      properties:
                        fsType:
                          type: string
                        gateway:
                          type: string
                        protectionDomain:
                          type: string
                        readOnly:
                          type: boolean
                        secretRef:
                          properties:
                            name:
                              type: string
                          type: object
                        sslEnabled:
                          type: boolean
                        storageMode:
                          type: string
                        storagePool:
                          type: string
                        system:
                          type: string
                        volumeName:
                          type: string
                      required:
                      - gateway
                      - secretRef
                      - system
                      type: object
                    secret:
                      properties:
                        defaultMode:
                          format: int32
                          type: integer
                        items:
                          items:
                            properties:
                              key:
                                type: string
                              mode:
                                format: int32
                                type: integer
                              path:
                                type: string
                            required:
                            - key
                            - path
                            type: object
                          type: array
                        optional:
                          type: boolean
                        secretName:
                          type: string
                      type: object
                    storageos:
                      properties:
                        fsType:
                          type: string
                        readOnly:
                          type: boolean
                        secretRef:
                          properties:
                            name:
                              type: string
                          type: object
                        volumeName:
                          type: string
                        volumeNamespace:
                          type: string
                      type: object
                    vsphereVolume:
                      properties:
                        fsType:
                          type: string
                        storagePolicyID:
                          type: string
                        storagePolicyName:
                          type: string
                        volumePath:
                          type: string
                      required:
                      - volumePath
                      type: object
                  required:
                  - name
                  type: object
                volumeMount:
                  properties:
                    mountPath:
                      type: string
                    mountPropagation:
                      type: string
                    name:
                      type: string
                    readOnly:
                      type: boolean
                    subPath:
                      type: string
                    subPathExpr:
                      type: string
                  required:
                  - mountPath
                  - name
                  type: object
              required:
              - volume
              - volumeMount
              type: object
            logRestoreStartTs:
              type: string
            pitrFullBackupStorageProvider:
              properties:
                azblob:
                  properties:
                    accessTier:
                      type: string
                    container:
                      type: string
                    path:
                      type: string
                    prefix:
                      type: string
                    secretName:
                      type: string
                  type: object
                gcs:
                  properties:
                    bucket:
                      type: string
                    bucketAcl:
                      type: string
                    location:
                      type: string
                    objectAcl:
                      type: string
                    path:
                      type: string
                    prefix:
                      type: string
                    projectId:
                      type: string
                    secretName:
                      type: string
                    storageClass:
                      type: string
                  required:
                  - projectId
                  type: object
                local:
                  properties:
                    prefix:
                      type: string
                    volume:
                      properties:
                        awsElasticBlockStore:
                          properties:
                            fsType:
                              type: string
                            partition:
                              format: int32
                              type: integer
                            readOnly:
                              type: boolean
                            volumeID:
                              type: string
                          required:
                          - volumeID
                          type: object
                        azureDisk:
                          properties:
                            cachingMode:
                              type: string
                            diskName:
                              type: string
                            diskURI:
                              type: string
                            fsType:
                              type: string
                            kind:
                              type: string
                            readOnly:
                              type: boolean
                          required:
                          - diskName
                          - diskURI
                          type: object
                        azureFile:
                          properties:
                            readOnly:
                              type: boolean
                            secretName:
                              type: string
                            shareName:
                              type: string
                          required:
                          - secretName
                          - shareName
                          type: object
                        cephfs:
                          properties:
                            monitors:
                              items:
                                type: string
                              type: array
                            path:
                              type: string
                            readOnly:
                              type: boolean
                            secretFile:
                              type: string
                            secretRef:
                              properties:
                                name:
                                  type: string
                              type: object
                            user:
                              type: string
                          required:
                          - monitors
                          type: object
                        cinder:
                          properties:
                            fsType:
                              type: string
                            readOnly:
                              type: boolean
                            secretRef:
                              properties:
                                name:
                                  type: string
                              type: object
                            volumeID:
                              type: string
                          required:
                          - volumeID
                          type: object
                        configMap:
                          properties:
                            defaultMode:
                              format: int32
                              type: integer
                            items:
                              items:
                                properties:
                                  key:
                                    type: string
                                  mode:
                                    format: int32
                                    type: integer
                                  path:
                                    type: string
                                required:
                                - key
                                - path
                                type: object
                              type: array
                            name:
                              type: string
                            optional:
                              type: boolean
                          type: object
                        csi:
                          properties:
                            driver:
                              type: string
                            fsType:
                              type: string
                            nodePublishSecretRef:
                              properties:
                                name:
                                  type: string
                              type: object
                            readOnly:
                              type: boolean
                            volumeAttributes:
                              additionalProperties:
                                type: string
                              type: object
                          required:
                          - driver
                          type: object
                        downwardAPI:
                          properties:
                            defaultMode:
                              format: int32
                              type: integer
                            items:
                              items:
                                properties:
                                  fieldRef:
                                    properties:
                                      apiVersion:
                                        type: string
                                      fieldPath:
                                        type: string
                                    required:
                                    - fieldPath
                                    type: object
                                  mode:
                                    format: int32
                                    type: integer
                                  path:
                                    type: string
                                  resourceFieldRef:
                                    properties:
                                      containerName:
                                        type: string
                                      divisor:
                                        anyOf:
                                        - type: integer
                                        - type: string
                                        pattern: ^(\+|-)?(([0-9]+(\.[0-9]*)?)|(\.[0-9]+))(([KMGTPE]i)|[numkMGTPE]|([eE](\+|-)?(([0-9]+(\.[0-9]*)?)|(\.[0-9]+))))?$
                                        x-kubernetes-int-or-string: true
                                      resource:
                                        type: string
                                    required:
                                    - resource
                                    type: object
                                required:
                                - path
                                type: object
                              type: array
                          type: object
                        emptyDir:
                          properties:
                            medium:
                              type: string
                            sizeLimit:
                              anyOf:
                              - type: integer
                              - type: string
                              pattern: ^(\+|-)?(([0-9]+(\.[0-9]*)?)|(\.[0-9]+))(([KMGTPE]i)|[numkMGTPE]|([eE](\+|-)?(([0-9]+(\.[0-9]*)?)|(\.[0-9]+))))?$
                              x-kubernetes-int-or-string: true
                          type: object
                        ephemeral:
                          properties:
                            readOnly:
                              type: boolean
                            volumeClaimTemplate:
                              properties:
                                metadata:
                                  type: object
                                spec:
                                  properties:
                                    accessModes:
                                      items:
                                        type: string
                                      type: array
                                    dataSource:
                                      properties:
                                        apiGroup:
                                          type: string
                                        kind:
                                          type: string
                                        name:
                                          type: string
                                      required:
                                      - kind
                                      - name
                                      type: object
                                    resources:
                                      properties:
                                        limits:
                                          additionalProperties:
                                            anyOf:
                                            - type: integer
                                            - type: string
                                            pattern: ^(\+|-)?(([0-9]+(\.[0-9]*)?)|(\.[0-9]+))(([KMGTPE]i)|[numkMGTPE]|([eE](\+|-)?(([0-9]+(\.[0-9]*)?)|(\.[0-9]+))))?$
                                            x-kubernetes-int-or-string: true
                                          type: object
                                        requests:
                                          additionalProperties:
                                            anyOf:
                                            - type: integer
                                            - type: string
                                            pattern: ^(\+|-)?(([0-9]+(\.[0-9]*)?)|(\.[0-9]+))(([KMGTPE]i)|[numkMGTPE]|([eE](\+|-)?(([0-9]+(\.[0-9]*)?)|(\.[0-9]+))))?$
                                            x-kubernetes-int-or-string: true
                                          type: object
                                      type: object
                                    selector:
                                      properties:
                                        matchExpressions:
                                          items:
                                            properties:
                                              key:
                                                type: string
                                              operator:
                                                type: string
                                              values:
                                                items:
                                                  type: string
                                                type: array
                                            required:
                                            - key
                                            - operator
                                            type: object
                                          type: array
                                        matchLabels:
                                          additionalProperties:
                                            type: string
                                          type: object
                                      type: object
                                    storageClassName:
                                      type: string
                                    volumeMode:
                                      type: string
                                    volumeName:
                                      type: string
                                  type: object
                              required:
                              - spec
                              type: object
                          type: object
                        fc:
                          properties:
                            fsType:
                              type: string
                            lun:
                              format: int32
                              type: integer
                            readOnly:
                              type: boolean
                            targetWWNs:
                              items:
                                type: string
                              type: array
                            wwids:
                              items:
                                type: string
                              type: array
                          type: object
                        flexVolume:
                          properties:
                            driver:
                              type: string
                            fsType:
                              type: string
                            options:
                              additionalProperties:
                                type: string
                              type: object
                            readOnly:
                              type: boolean
                            secretRef:
                              properties:
                                name:
                                  type: string
                              type: object
                          required:
                          - driver
                          type: object
                        flocker:
                          properties:
                            datasetName:
                              type: string
                            datasetUUID:
                              type: string
                          type: object
                        gcePersistentDisk:
                          properties:
                            fsType:
                              type: string
                            partition:
                              format: int32
                              type: integer
                            pdName:
                              type: string
                            readOnly:
                              type: boolean
                          required:
                          - pdName
                          type: object
                        gitRepo:
                          properties:
                            directory:
                              type: string
                            repository:
                              type: string
                            revision:
                              type: string
                          required:
                          - repository
                          type: object
                        glusterfs:
                          properties:
                            endpoints:
                              type: string
                            path:
                              type: string
                            readOnly:
                              type: boolean
                          required:
                          - endpoints
                          - path
                          type: object
                        hostPath:
                          properties:
                            path:
                              type: string
                            type:
                              type: string
                          required:
                          - path
                          type: object
                        iscsi:
                          properties:
                            chapAuthDiscovery:
                              type: boolean
                            chapAuthSession:
                              type: boolean
                            fsType:
                              type: string
                            initiatorName:
                              type: string
                            iqn:
                              type: string
                            iscsiInterface:
                              type: string
                            lun:
                              format: int32
                              type: integer
                            portals:
                              items:
                                type: string
                              type: array
                            readOnly:
                              type: boolean
                            secretRef:
                              properties:
                                name:
                                  type: string
                              type: object
                            targetPortal:
                              type: string
                          required:
                          - iqn
                          - lun
                          - targetPortal
                          type: object
                        name:
                          type: string
                        nfs:
                          properties:
                            path:
                              type: string
                            readOnly:
                              type: boolean
                            server:
                              type: string
                          required:
                          - path
                          - server
                          type: object
                        persistentVolumeClaim:
                          properties:
                            claimName:
                              type: string
                            readOnly:
                              type: boolean
                          required:
                          - claimName
                          type: object
                        photonPersistentDisk:
                          properties:
                            fsType:
                              type: string
                            pdID:
                              type: string
                          required:
                          - pdID
                          type: object
                        portworxVolume:
                          properties:
                            fsType:
                              type: string
                            readOnly:
                              type: boolean
                            volumeID:
                              type: string
                          required:
                          - volumeID
                          type: object
                        projected:
                          properties:
                            defaultMode:
                              format: int32
                              type: integer
                            sources:
                              items:
                                properties:
                                  configMap:
                                    properties:
                                      items:
                                        items:
                                          properties:
                                            key:
                                              type: string
                                            mode:
                                              format: int32
                                              type: integer
                                            path:
                                              type: string
                                          required:
                                          - key
                                          - path
                                          type: object
                                        type: array
                                      name:
                                        type: string
                                      optional:
                                        type: boolean
                                    type: object
                                  downwardAPI:
                                    properties:
                                      items:
                                        items:
                                          properties:
                                            fieldRef:
                                              properties:
                                                apiVersion:
                                                  type: string
                                                fieldPath:
                                                  type: string
                                              required:
                                              - fieldPath
                                              type: object
                                            mode:
                                              format: int32
                                              type: integer
                                            path:
                                              type: string
                                            resourceFieldRef:
                                              properties:
                                                containerName:
                                                  type: string
                                                divisor:
                                                  anyOf:
                                                  - type: integer
                                                  - type: string
                                                  pattern: ^(\+|-)?(([0-9]+(\.[0-9]*)?)|(\.[0-9]+))(([KMGTPE]i)|[numkMGTPE]|([eE](\+|-)?(([0-9]+(\.[0-9]*)?)|(\.[0-9]+))))?$
                                                  x-kubernetes-int-or-string: true
                                                resource:
                                                  type: string
                                              required:
                                              - resource
                                              type: object
                                          required:
                                          - path
                                          type: object
                                        type: array
                                    type: object
                                  secret:
                                    properties:
                                      items:
                                        items:
                                          properties:
                                            key:
                                              type: string
                                            mode:
                                              format: int32
                                              type: integer
                                            path:
                                              type: string
                                          required:
                                          - key
                                          - path
                                          type: object
                                        type: array
                                      name:
                                        type: string
                                      optional:
                                        type: boolean
                                    type: object
                                  serviceAccountToken:
                                    properties:
                                      audience:
                                        type: string
                                      expirationSeconds:
                                        format: int64
                                        type: integer
                                      path:
                                        type: string
                                    required:
                                    - path
                                    type: object
                                type: object
                              type: array
                          required:
                          - sources
                          type: object
                        quobyte:
                          properties:
                            group:
                              type: string
                            readOnly:
                              type: boolean
                            registry:
                              type: string
                            tenant:
                              type: string
                            user:
                              type: string
                            volume:
                              type: string
                          required:
                          - registry
                          - volume
                          type: object
                        rbd:
                          properties:
                            fsType:
                              type: string
                            image:
                              type: string
                            keyring:
                              type: string
                            monitors:
                              items:
                                type: string
                              type: array
                            pool:
                              type: string
                            readOnly:
                              type: boolean
                            secretRef:
                              properties:
                                name:
                                  type: string
                              type: object
                            user:
                              type: string
                          required:
                          - image
                          - monitors
                          type: object
                        scaleIO:
                          properties:
                            fsType:
                              type: string
                            gateway:
                              type: string
                            protectionDomain:
                              type: string
                            readOnly:
                              type: boolean
                            secretRef:
                              properties:
                                name:
                                  type: string
                              type: object
                            sslEnabled:
                              type: boolean
                            storageMode:
                              type: string
                            storagePool:
                              type: string
                            system:
                              type: string
                            volumeName:
                              type: string
                          required:
                          - gateway
                          - secretRef
                          - system
                          type: object
                        secret:
                          properties:
                            defaultMode:
                              format: int32
                              type: integer
                            items:
                              items:
                                properties:
                                  key:
                                    type: string
                                  mode:
                                    format: int32
                                    type: integer
                                  path:
                                    type: string
                                required:
                                - key
                                - path
                                type: object
                              type: array
                            optional:
                              type: boolean
                            secretName:
                              type: string
                          type: object
                        storageos:
                          properties:
                            fsType:
                              type: string
                            readOnly:
                              type: boolean
                            secretRef:
                              properties:
                                name:
                                  type: string
                              type: object
                            volumeName:
                              type: string
                            volumeNamespace:
                              type: string
                          type: object
                        vsphereVolume:
                          properties:
                            fsType:
                              type: string
                            storagePolicyID:
                              type: string
                            storagePolicyName:
                              type: string
                            volumePath:
                              type: string
                          required:
                          - volumePath
                          type: object
                      required:
                      - name
                      type: object
                    volumeMount:
                      properties:
                        mountPath:
                          type: string
                        mountPropagation:
                          type: string
                        name:
                          type: string
                        readOnly:
                          type: boolean
                        subPath:
                          type: string
                        subPathExpr:
                          type: string
                      required:
                      - mountPath
                      - name
                      type: object
                  required:
                  - volume
                  - volumeMount
                  type: object
                s3:
                  properties:
                    acl:
                      type: string
                    bucket:
                      type: string
                    endpoint:
                      type: string
                    options:
                      items:
                        type: string
                      type: array
                    path:
                      type: string
                    prefix:
                      type: string
                    provider:
                      type: string
                    region:
                      type: string
                    secretName:
                      type: string
                    sse:
                      type: string
                    storageClass:
                      type: string
                  required:
                  - provider
                  type: object
              type: object
            pitrRestoredTs:
              type: string
            podSecurityContext:
              properties:
                fsGroup:
                  format: int64
                  type: integer
                fsGroupChangePolicy:
                  type: string
                runAsGroup:
                  format: int64
                  type: integer
                runAsNonRoot:
                  type: boolean
                runAsUser:
                  format: int64
                  type: integer
                seLinuxOptions:
                  properties:
                    level:
                      type: string
                    role:
                      type: string
                    type:
                      type: string
                    user:
                      type: string
                  type: object
                seccompProfile:
                  properties:
                    localhostProfile:
                      type: string
                    type:
                      type: string
                  required:
                  - type
                  type: object
                supplementalGroups:
                  items:
                    format: int64
                    type: integer
                  type: array
                sysctls:
                  items:
                    properties:
                      name:
                        type: string
                      value:
                        type: string
                    required:
                    - name
                    - value
                    type: object
                  type: array
                windowsOptions:
                  properties:
                    gmsaCredentialSpec:
                      type: string
                    gmsaCredentialSpecName:
                      type: string
                    runAsUserName:
                      type: string
                  type: object
              type: object
            priorityClassName:
              type: string
            resources:
              properties:
                limits:
                  additionalProperties:
                    anyOf:
                    - type: integer
                    - type: string
                    pattern: ^(\+|-)?(([0-9]+(\.[0-9]*)?)|(\.[0-9]+))(([KMGTPE]i)|[numkMGTPE]|([eE](\+|-)?(([0-9]+(\.[0-9]*)?)|(\.[0-9]+))))?$
                    x-kubernetes-int-or-string: true
                  type: object
                requests:
                  additionalProperties:
                    anyOf:
                    - type: integer
                    - type: string
                    pattern: ^(\+|-)?(([0-9]+(\.[0-9]*)?)|(\.[0-9]+))(([KMGTPE]i)|[numkMGTPE]|([eE](\+|-)?(([0-9]+(\.[0-9]*)?)|(\.[0-9]+))))?$
                    x-kubernetes-int-or-string: true
                  type: object
              type: object
            restoreMode:
              type: string
            s3:
              properties:
                acl:
                  type: string
                bucket:
                  type: string
                endpoint:
                  type: string
                options:
                  items:
                    type: string
                  type: array
                path:
                  type: string
                prefix:
                  type: string
                provider:
                  type: string
                region:
                  type: string
                secretName:
                  type: string
                sse:
                  type: string
                storageClass:
                  type: string
              required:
              - provider
              type: object
            serviceAccount:
              type: string
            storageClassName:
              type: string
            storageSize:
              type: string
            tableFilter:
              items:
                type: string
              type: array
            tikvGCLifeTime:
              type: string
            to:
              properties:
                host:
                  type: string
                port:
                  format: int32
                  type: integer
                secretName:
                  type: string
                tlsClientSecretName:
                  type: string
                user:
                  type: string
              required:
              - host
              - secretName
              type: object
            tolerations:
              items:
                properties:
                  effect:
                    type: string
                  key:
                    type: string
                  operator:
                    type: string
                  tolerationSeconds:
                    format: int64
                    type: integer
                  value:
                    type: string
                type: object
              type: array
            toolImage:
              type: string
            useKMS:
              type: boolean
          type: object
        status:
          properties:
            commitTs:
              type: string
            conditions:
              items:
                properties:
                  lastTransitionTime:
                    format: date-time
                    nullable: true
                    type: string
                  message:
                    type: string
                  reason:
                    type: string
                  status:
                    type: string
                  type:
                    type: string
                required:
                - status
                - type
                type: object
              nullable: true
              type: array
            phase:
              type: string
<<<<<<< HEAD
            progress:
              type: string
=======
            progresses:
              items:
                properties:
                  lastTransitionTime:
                    format: date-time
                    nullable: true
                    type: string
                  progress:
                    type: number
                  step:
                    type: string
                type: object
              nullable: true
              type: array
>>>>>>> 35f941e6
            timeCompleted:
              format: date-time
              nullable: true
              type: string
            timeStarted:
              format: date-time
              nullable: true
              type: string
          type: object
      required:
      - metadata
      - spec
      type: object
  version: v1alpha1
  versions:
  - name: v1alpha1
    served: true
    storage: true
status:
  acceptedNames:
    kind: ""
    plural: ""
  conditions: []
  storedVersions: []<|MERGE_RESOLUTION|>--- conflicted
+++ resolved
@@ -2112,10 +2112,8 @@
               type: array
             phase:
               type: string
-<<<<<<< HEAD
             progress:
               type: string
-=======
             progresses:
               items:
                 properties:
@@ -2130,7 +2128,6 @@
                 type: object
               nullable: true
               type: array
->>>>>>> 35f941e6
             timeCompleted:
               format: date-time
               nullable: true
