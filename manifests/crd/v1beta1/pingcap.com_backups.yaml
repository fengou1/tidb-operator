
---
apiVersion: apiextensions.k8s.io/v1beta1
kind: CustomResourceDefinition
metadata:
  annotations:
    controller-gen.kubebuilder.io/version: v0.6.2
  creationTimestamp: null
  name: backups.pingcap.com
spec:
  additionalPrinterColumns:
  - JSONPath: .spec.backupType
    description: the type of backup, such as full, db, table. Only used when Mode
      = snapshot.
    name: Type
    type: string
  - JSONPath: .spec.backupMode
    description: the mode of backup, such as snapshot, log.
    name: Mode
    type: string
  - JSONPath: .status.phase
    description: The current status of the backup
    name: Status
    type: string
  - JSONPath: .status.backupPath
    description: The full path of backup data
    name: BackupPath
    type: string
  - JSONPath: .status.backupSizeReadable
    description: The data size of the backup
    name: BackupSize
    type: string
  - JSONPath: .status.commitTs
    description: The commit ts of the backup
    name: CommitTS
    type: string
<<<<<<< HEAD
  - JSONPath: .status.progress
    description: The current progress of the backup
    name: Progress
    priority: 1
    type: string
  - JSONPath: .status.logTruncateUntil
=======
  - JSONPath: .status.logSuccessTruncateUntil
>>>>>>> 3c5d788d
    description: The log backup truncate until ts
    name: LogTruncateUntil
    type: string
  - JSONPath: .status.timeStarted
    description: The time at which the backup was started
    name: Started
    priority: 1
    type: date
  - JSONPath: .status.timeCompleted
    description: The time at which the backup was completed
    name: Completed
    priority: 1
    type: date
  - JSONPath: .metadata.creationTimestamp
    name: Age
    type: date
  group: pingcap.com
  names:
    kind: Backup
    listKind: BackupList
    plural: backups
    shortNames:
    - bk
    singular: backup
  preserveUnknownFields: false
  scope: Namespaced
  subresources: {}
  validation:
    openAPIV3Schema:
      properties:
        apiVersion:
          type: string
        kind:
          type: string
        metadata:
          type: object
        spec:
          properties:
            affinity:
              properties:
                nodeAffinity:
                  properties:
                    preferredDuringSchedulingIgnoredDuringExecution:
                      items:
                        properties:
                          preference:
                            properties:
                              matchExpressions:
                                items:
                                  properties:
                                    key:
                                      type: string
                                    operator:
                                      type: string
                                    values:
                                      items:
                                        type: string
                                      type: array
                                  required:
                                  - key
                                  - operator
                                  type: object
                                type: array
                              matchFields:
                                items:
                                  properties:
                                    key:
                                      type: string
                                    operator:
                                      type: string
                                    values:
                                      items:
                                        type: string
                                      type: array
                                  required:
                                  - key
                                  - operator
                                  type: object
                                type: array
                            type: object
                          weight:
                            format: int32
                            type: integer
                        required:
                        - preference
                        - weight
                        type: object
                      type: array
                    requiredDuringSchedulingIgnoredDuringExecution:
                      properties:
                        nodeSelectorTerms:
                          items:
                            properties:
                              matchExpressions:
                                items:
                                  properties:
                                    key:
                                      type: string
                                    operator:
                                      type: string
                                    values:
                                      items:
                                        type: string
                                      type: array
                                  required:
                                  - key
                                  - operator
                                  type: object
                                type: array
                              matchFields:
                                items:
                                  properties:
                                    key:
                                      type: string
                                    operator:
                                      type: string
                                    values:
                                      items:
                                        type: string
                                      type: array
                                  required:
                                  - key
                                  - operator
                                  type: object
                                type: array
                            type: object
                          type: array
                      required:
                      - nodeSelectorTerms
                      type: object
                  type: object
                podAffinity:
                  properties:
                    preferredDuringSchedulingIgnoredDuringExecution:
                      items:
                        properties:
                          podAffinityTerm:
                            properties:
                              labelSelector:
                                properties:
                                  matchExpressions:
                                    items:
                                      properties:
                                        key:
                                          type: string
                                        operator:
                                          type: string
                                        values:
                                          items:
                                            type: string
                                          type: array
                                      required:
                                      - key
                                      - operator
                                      type: object
                                    type: array
                                  matchLabels:
                                    additionalProperties:
                                      type: string
                                    type: object
                                type: object
                              namespaces:
                                items:
                                  type: string
                                type: array
                              topologyKey:
                                type: string
                            required:
                            - topologyKey
                            type: object
                          weight:
                            format: int32
                            type: integer
                        required:
                        - podAffinityTerm
                        - weight
                        type: object
                      type: array
                    requiredDuringSchedulingIgnoredDuringExecution:
                      items:
                        properties:
                          labelSelector:
                            properties:
                              matchExpressions:
                                items:
                                  properties:
                                    key:
                                      type: string
                                    operator:
                                      type: string
                                    values:
                                      items:
                                        type: string
                                      type: array
                                  required:
                                  - key
                                  - operator
                                  type: object
                                type: array
                              matchLabels:
                                additionalProperties:
                                  type: string
                                type: object
                            type: object
                          namespaces:
                            items:
                              type: string
                            type: array
                          topologyKey:
                            type: string
                        required:
                        - topologyKey
                        type: object
                      type: array
                  type: object
                podAntiAffinity:
                  properties:
                    preferredDuringSchedulingIgnoredDuringExecution:
                      items:
                        properties:
                          podAffinityTerm:
                            properties:
                              labelSelector:
                                properties:
                                  matchExpressions:
                                    items:
                                      properties:
                                        key:
                                          type: string
                                        operator:
                                          type: string
                                        values:
                                          items:
                                            type: string
                                          type: array
                                      required:
                                      - key
                                      - operator
                                      type: object
                                    type: array
                                  matchLabels:
                                    additionalProperties:
                                      type: string
                                    type: object
                                type: object
                              namespaces:
                                items:
                                  type: string
                                type: array
                              topologyKey:
                                type: string
                            required:
                            - topologyKey
                            type: object
                          weight:
                            format: int32
                            type: integer
                        required:
                        - podAffinityTerm
                        - weight
                        type: object
                      type: array
                    requiredDuringSchedulingIgnoredDuringExecution:
                      items:
                        properties:
                          labelSelector:
                            properties:
                              matchExpressions:
                                items:
                                  properties:
                                    key:
                                      type: string
                                    operator:
                                      type: string
                                    values:
                                      items:
                                        type: string
                                      type: array
                                  required:
                                  - key
                                  - operator
                                  type: object
                                type: array
                              matchLabels:
                                additionalProperties:
                                  type: string
                                type: object
                            type: object
                          namespaces:
                            items:
                              type: string
                            type: array
                          topologyKey:
                            type: string
                        required:
                        - topologyKey
                        type: object
                      type: array
                  type: object
              type: object
            azblob:
              properties:
                accessTier:
                  type: string
                container:
                  type: string
                path:
                  type: string
                prefix:
                  type: string
                secretName:
                  type: string
              type: object
            backupMode:
              type: string
            backupType:
              type: string
            br:
              properties:
                checkRequirements:
                  type: boolean
                checksum:
                  type: boolean
                cluster:
                  type: string
                clusterNamespace:
                  type: string
                concurrency:
                  format: int32
                  type: integer
                db:
                  type: string
                logLevel:
                  type: string
                onLine:
                  type: boolean
                options:
                  items:
                    type: string
                  type: array
                rateLimit:
                  type: integer
                sendCredToTikv:
                  type: boolean
                statusAddr:
                  type: string
                table:
                  type: string
                timeAgo:
                  type: string
              required:
              - cluster
              type: object
            cleanOption:
              properties:
                backoffEnabled:
                  type: boolean
                batchConcurrency:
                  format: int32
                  type: integer
                disableBatchConcurrency:
                  type: boolean
                pageSize:
                  format: int64
                  type: integer
                retryCount:
                  type: integer
                routineConcurrency:
                  format: int32
                  type: integer
              type: object
            cleanPolicy:
              type: string
            commitTs:
              type: string
            dumpling:
              properties:
                options:
                  items:
                    type: string
                  type: array
                tableFilter:
                  items:
                    type: string
                  type: array
              type: object
            env:
              items:
                properties:
                  name:
                    type: string
                  value:
                    type: string
                  valueFrom:
                    properties:
                      configMapKeyRef:
                        properties:
                          key:
                            type: string
                          name:
                            type: string
                          optional:
                            type: boolean
                        required:
                        - key
                        type: object
                      fieldRef:
                        properties:
                          apiVersion:
                            type: string
                          fieldPath:
                            type: string
                        required:
                        - fieldPath
                        type: object
                      resourceFieldRef:
                        properties:
                          containerName:
                            type: string
                          divisor:
                            anyOf:
                            - type: integer
                            - type: string
                            pattern: ^(\+|-)?(([0-9]+(\.[0-9]*)?)|(\.[0-9]+))(([KMGTPE]i)|[numkMGTPE]|([eE](\+|-)?(([0-9]+(\.[0-9]*)?)|(\.[0-9]+))))?$
                            x-kubernetes-int-or-string: true
                          resource:
                            type: string
                        required:
                        - resource
                        type: object
                      secretKeyRef:
                        properties:
                          key:
                            type: string
                          name:
                            type: string
                          optional:
                            type: boolean
                        required:
                        - key
                        type: object
                    type: object
                required:
                - name
                type: object
              type: array
            from:
              properties:
                host:
                  type: string
                port:
                  format: int32
                  type: integer
                secretName:
                  type: string
                tlsClientSecretName:
                  type: string
                user:
                  type: string
              required:
              - host
              - secretName
              type: object
            gcs:
              properties:
                bucket:
                  type: string
                bucketAcl:
                  type: string
                location:
                  type: string
                objectAcl:
                  type: string
                path:
                  type: string
                prefix:
                  type: string
                projectId:
                  type: string
                secretName:
                  type: string
                storageClass:
                  type: string
              required:
              - projectId
              type: object
            imagePullSecrets:
              items:
                properties:
                  name:
                    type: string
                type: object
              type: array
            local:
              properties:
                prefix:
                  type: string
                volume:
                  properties:
                    awsElasticBlockStore:
                      properties:
                        fsType:
                          type: string
                        partition:
                          format: int32
                          type: integer
                        readOnly:
                          type: boolean
                        volumeID:
                          type: string
                      required:
                      - volumeID
                      type: object
                    azureDisk:
                      properties:
                        cachingMode:
                          type: string
                        diskName:
                          type: string
                        diskURI:
                          type: string
                        fsType:
                          type: string
                        kind:
                          type: string
                        readOnly:
                          type: boolean
                      required:
                      - diskName
                      - diskURI
                      type: object
                    azureFile:
                      properties:
                        readOnly:
                          type: boolean
                        secretName:
                          type: string
                        shareName:
                          type: string
                      required:
                      - secretName
                      - shareName
                      type: object
                    cephfs:
                      properties:
                        monitors:
                          items:
                            type: string
                          type: array
                        path:
                          type: string
                        readOnly:
                          type: boolean
                        secretFile:
                          type: string
                        secretRef:
                          properties:
                            name:
                              type: string
                          type: object
                        user:
                          type: string
                      required:
                      - monitors
                      type: object
                    cinder:
                      properties:
                        fsType:
                          type: string
                        readOnly:
                          type: boolean
                        secretRef:
                          properties:
                            name:
                              type: string
                          type: object
                        volumeID:
                          type: string
                      required:
                      - volumeID
                      type: object
                    configMap:
                      properties:
                        defaultMode:
                          format: int32
                          type: integer
                        items:
                          items:
                            properties:
                              key:
                                type: string
                              mode:
                                format: int32
                                type: integer
                              path:
                                type: string
                            required:
                            - key
                            - path
                            type: object
                          type: array
                        name:
                          type: string
                        optional:
                          type: boolean
                      type: object
                    csi:
                      properties:
                        driver:
                          type: string
                        fsType:
                          type: string
                        nodePublishSecretRef:
                          properties:
                            name:
                              type: string
                          type: object
                        readOnly:
                          type: boolean
                        volumeAttributes:
                          additionalProperties:
                            type: string
                          type: object
                      required:
                      - driver
                      type: object
                    downwardAPI:
                      properties:
                        defaultMode:
                          format: int32
                          type: integer
                        items:
                          items:
                            properties:
                              fieldRef:
                                properties:
                                  apiVersion:
                                    type: string
                                  fieldPath:
                                    type: string
                                required:
                                - fieldPath
                                type: object
                              mode:
                                format: int32
                                type: integer
                              path:
                                type: string
                              resourceFieldRef:
                                properties:
                                  containerName:
                                    type: string
                                  divisor:
                                    anyOf:
                                    - type: integer
                                    - type: string
                                    pattern: ^(\+|-)?(([0-9]+(\.[0-9]*)?)|(\.[0-9]+))(([KMGTPE]i)|[numkMGTPE]|([eE](\+|-)?(([0-9]+(\.[0-9]*)?)|(\.[0-9]+))))?$
                                    x-kubernetes-int-or-string: true
                                  resource:
                                    type: string
                                required:
                                - resource
                                type: object
                            required:
                            - path
                            type: object
                          type: array
                      type: object
                    emptyDir:
                      properties:
                        medium:
                          type: string
                        sizeLimit:
                          anyOf:
                          - type: integer
                          - type: string
                          pattern: ^(\+|-)?(([0-9]+(\.[0-9]*)?)|(\.[0-9]+))(([KMGTPE]i)|[numkMGTPE]|([eE](\+|-)?(([0-9]+(\.[0-9]*)?)|(\.[0-9]+))))?$
                          x-kubernetes-int-or-string: true
                      type: object
                    ephemeral:
                      properties:
                        readOnly:
                          type: boolean
                        volumeClaimTemplate:
                          properties:
                            metadata:
                              type: object
                            spec:
                              properties:
                                accessModes:
                                  items:
                                    type: string
                                  type: array
                                dataSource:
                                  properties:
                                    apiGroup:
                                      type: string
                                    kind:
                                      type: string
                                    name:
                                      type: string
                                  required:
                                  - kind
                                  - name
                                  type: object
                                resources:
                                  properties:
                                    limits:
                                      additionalProperties:
                                        anyOf:
                                        - type: integer
                                        - type: string
                                        pattern: ^(\+|-)?(([0-9]+(\.[0-9]*)?)|(\.[0-9]+))(([KMGTPE]i)|[numkMGTPE]|([eE](\+|-)?(([0-9]+(\.[0-9]*)?)|(\.[0-9]+))))?$
                                        x-kubernetes-int-or-string: true
                                      type: object
                                    requests:
                                      additionalProperties:
                                        anyOf:
                                        - type: integer
                                        - type: string
                                        pattern: ^(\+|-)?(([0-9]+(\.[0-9]*)?)|(\.[0-9]+))(([KMGTPE]i)|[numkMGTPE]|([eE](\+|-)?(([0-9]+(\.[0-9]*)?)|(\.[0-9]+))))?$
                                        x-kubernetes-int-or-string: true
                                      type: object
                                  type: object
                                selector:
                                  properties:
                                    matchExpressions:
                                      items:
                                        properties:
                                          key:
                                            type: string
                                          operator:
                                            type: string
                                          values:
                                            items:
                                              type: string
                                            type: array
                                        required:
                                        - key
                                        - operator
                                        type: object
                                      type: array
                                    matchLabels:
                                      additionalProperties:
                                        type: string
                                      type: object
                                  type: object
                                storageClassName:
                                  type: string
                                volumeMode:
                                  type: string
                                volumeName:
                                  type: string
                              type: object
                          required:
                          - spec
                          type: object
                      type: object
                    fc:
                      properties:
                        fsType:
                          type: string
                        lun:
                          format: int32
                          type: integer
                        readOnly:
                          type: boolean
                        targetWWNs:
                          items:
                            type: string
                          type: array
                        wwids:
                          items:
                            type: string
                          type: array
                      type: object
                    flexVolume:
                      properties:
                        driver:
                          type: string
                        fsType:
                          type: string
                        options:
                          additionalProperties:
                            type: string
                          type: object
                        readOnly:
                          type: boolean
                        secretRef:
                          properties:
                            name:
                              type: string
                          type: object
                      required:
                      - driver
                      type: object
                    flocker:
                      properties:
                        datasetName:
                          type: string
                        datasetUUID:
                          type: string
                      type: object
                    gcePersistentDisk:
                      properties:
                        fsType:
                          type: string
                        partition:
                          format: int32
                          type: integer
                        pdName:
                          type: string
                        readOnly:
                          type: boolean
                      required:
                      - pdName
                      type: object
                    gitRepo:
                      properties:
                        directory:
                          type: string
                        repository:
                          type: string
                        revision:
                          type: string
                      required:
                      - repository
                      type: object
                    glusterfs:
                      properties:
                        endpoints:
                          type: string
                        path:
                          type: string
                        readOnly:
                          type: boolean
                      required:
                      - endpoints
                      - path
                      type: object
                    hostPath:
                      properties:
                        path:
                          type: string
                        type:
                          type: string
                      required:
                      - path
                      type: object
                    iscsi:
                      properties:
                        chapAuthDiscovery:
                          type: boolean
                        chapAuthSession:
                          type: boolean
                        fsType:
                          type: string
                        initiatorName:
                          type: string
                        iqn:
                          type: string
                        iscsiInterface:
                          type: string
                        lun:
                          format: int32
                          type: integer
                        portals:
                          items:
                            type: string
                          type: array
                        readOnly:
                          type: boolean
                        secretRef:
                          properties:
                            name:
                              type: string
                          type: object
                        targetPortal:
                          type: string
                      required:
                      - iqn
                      - lun
                      - targetPortal
                      type: object
                    name:
                      type: string
                    nfs:
                      properties:
                        path:
                          type: string
                        readOnly:
                          type: boolean
                        server:
                          type: string
                      required:
                      - path
                      - server
                      type: object
                    persistentVolumeClaim:
                      properties:
                        claimName:
                          type: string
                        readOnly:
                          type: boolean
                      required:
                      - claimName
                      type: object
                    photonPersistentDisk:
                      properties:
                        fsType:
                          type: string
                        pdID:
                          type: string
                      required:
                      - pdID
                      type: object
                    portworxVolume:
                      properties:
                        fsType:
                          type: string
                        readOnly:
                          type: boolean
                        volumeID:
                          type: string
                      required:
                      - volumeID
                      type: object
                    projected:
                      properties:
                        defaultMode:
                          format: int32
                          type: integer
                        sources:
                          items:
                            properties:
                              configMap:
                                properties:
                                  items:
                                    items:
                                      properties:
                                        key:
                                          type: string
                                        mode:
                                          format: int32
                                          type: integer
                                        path:
                                          type: string
                                      required:
                                      - key
                                      - path
                                      type: object
                                    type: array
                                  name:
                                    type: string
                                  optional:
                                    type: boolean
                                type: object
                              downwardAPI:
                                properties:
                                  items:
                                    items:
                                      properties:
                                        fieldRef:
                                          properties:
                                            apiVersion:
                                              type: string
                                            fieldPath:
                                              type: string
                                          required:
                                          - fieldPath
                                          type: object
                                        mode:
                                          format: int32
                                          type: integer
                                        path:
                                          type: string
                                        resourceFieldRef:
                                          properties:
                                            containerName:
                                              type: string
                                            divisor:
                                              anyOf:
                                              - type: integer
                                              - type: string
                                              pattern: ^(\+|-)?(([0-9]+(\.[0-9]*)?)|(\.[0-9]+))(([KMGTPE]i)|[numkMGTPE]|([eE](\+|-)?(([0-9]+(\.[0-9]*)?)|(\.[0-9]+))))?$
                                              x-kubernetes-int-or-string: true
                                            resource:
                                              type: string
                                          required:
                                          - resource
                                          type: object
                                      required:
                                      - path
                                      type: object
                                    type: array
                                type: object
                              secret:
                                properties:
                                  items:
                                    items:
                                      properties:
                                        key:
                                          type: string
                                        mode:
                                          format: int32
                                          type: integer
                                        path:
                                          type: string
                                      required:
                                      - key
                                      - path
                                      type: object
                                    type: array
                                  name:
                                    type: string
                                  optional:
                                    type: boolean
                                type: object
                              serviceAccountToken:
                                properties:
                                  audience:
                                    type: string
                                  expirationSeconds:
                                    format: int64
                                    type: integer
                                  path:
                                    type: string
                                required:
                                - path
                                type: object
                            type: object
                          type: array
                      required:
                      - sources
                      type: object
                    quobyte:
                      properties:
                        group:
                          type: string
                        readOnly:
                          type: boolean
                        registry:
                          type: string
                        tenant:
                          type: string
                        user:
                          type: string
                        volume:
                          type: string
                      required:
                      - registry
                      - volume
                      type: object
                    rbd:
                      properties:
                        fsType:
                          type: string
                        image:
                          type: string
                        keyring:
                          type: string
                        monitors:
                          items:
                            type: string
                          type: array
                        pool:
                          type: string
                        readOnly:
                          type: boolean
                        secretRef:
                          properties:
                            name:
                              type: string
                          type: object
                        user:
                          type: string
                      required:
                      - image
                      - monitors
                      type: object
                    scaleIO:
                      properties:
                        fsType:
                          type: string
                        gateway:
                          type: string
                        protectionDomain:
                          type: string
                        readOnly:
                          type: boolean
                        secretRef:
                          properties:
                            name:
                              type: string
                          type: object
                        sslEnabled:
                          type: boolean
                        storageMode:
                          type: string
                        storagePool:
                          type: string
                        system:
                          type: string
                        volumeName:
                          type: string
                      required:
                      - gateway
                      - secretRef
                      - system
                      type: object
                    secret:
                      properties:
                        defaultMode:
                          format: int32
                          type: integer
                        items:
                          items:
                            properties:
                              key:
                                type: string
                              mode:
                                format: int32
                                type: integer
                              path:
                                type: string
                            required:
                            - key
                            - path
                            type: object
                          type: array
                        optional:
                          type: boolean
                        secretName:
                          type: string
                      type: object
                    storageos:
                      properties:
                        fsType:
                          type: string
                        readOnly:
                          type: boolean
                        secretRef:
                          properties:
                            name:
                              type: string
                          type: object
                        volumeName:
                          type: string
                        volumeNamespace:
                          type: string
                      type: object
                    vsphereVolume:
                      properties:
                        fsType:
                          type: string
                        storagePolicyID:
                          type: string
                        storagePolicyName:
                          type: string
                        volumePath:
                          type: string
                      required:
                      - volumePath
                      type: object
                  required:
                  - name
                  type: object
                volumeMount:
                  properties:
                    mountPath:
                      type: string
                    mountPropagation:
                      type: string
                    name:
                      type: string
                    readOnly:
                      type: boolean
                    subPath:
                      type: string
                    subPathExpr:
                      type: string
                  required:
                  - mountPath
                  - name
                  type: object
              required:
              - volume
              - volumeMount
              type: object
            logStop:
              type: boolean
            logTruncateUntil:
              type: string
            podSecurityContext:
              properties:
                fsGroup:
                  format: int64
                  type: integer
                fsGroupChangePolicy:
                  type: string
                runAsGroup:
                  format: int64
                  type: integer
                runAsNonRoot:
                  type: boolean
                runAsUser:
                  format: int64
                  type: integer
                seLinuxOptions:
                  properties:
                    level:
                      type: string
                    role:
                      type: string
                    type:
                      type: string
                    user:
                      type: string
                  type: object
                seccompProfile:
                  properties:
                    localhostProfile:
                      type: string
                    type:
                      type: string
                  required:
                  - type
                  type: object
                supplementalGroups:
                  items:
                    format: int64
                    type: integer
                  type: array
                sysctls:
                  items:
                    properties:
                      name:
                        type: string
                      value:
                        type: string
                    required:
                    - name
                    - value
                    type: object
                  type: array
                windowsOptions:
                  properties:
                    gmsaCredentialSpec:
                      type: string
                    gmsaCredentialSpecName:
                      type: string
                    runAsUserName:
                      type: string
                  type: object
              type: object
            priorityClassName:
              type: string
            resources:
              properties:
                limits:
                  additionalProperties:
                    anyOf:
                    - type: integer
                    - type: string
                    pattern: ^(\+|-)?(([0-9]+(\.[0-9]*)?)|(\.[0-9]+))(([KMGTPE]i)|[numkMGTPE]|([eE](\+|-)?(([0-9]+(\.[0-9]*)?)|(\.[0-9]+))))?$
                    x-kubernetes-int-or-string: true
                  type: object
                requests:
                  additionalProperties:
                    anyOf:
                    - type: integer
                    - type: string
                    pattern: ^(\+|-)?(([0-9]+(\.[0-9]*)?)|(\.[0-9]+))(([KMGTPE]i)|[numkMGTPE]|([eE](\+|-)?(([0-9]+(\.[0-9]*)?)|(\.[0-9]+))))?$
                    x-kubernetes-int-or-string: true
                  type: object
              type: object
            s3:
              properties:
                acl:
                  type: string
                bucket:
                  type: string
                endpoint:
                  type: string
                options:
                  items:
                    type: string
                  type: array
                path:
                  type: string
                prefix:
                  type: string
                provider:
                  type: string
                region:
                  type: string
                secretName:
                  type: string
                sse:
                  type: string
                storageClass:
                  type: string
              required:
              - provider
              type: object
            serviceAccount:
              type: string
            storageClassName:
              type: string
            storageSize:
              type: string
            tableFilter:
              items:
                type: string
              type: array
            tikvGCLifeTime:
              type: string
            tolerations:
              items:
                properties:
                  effect:
                    type: string
                  key:
                    type: string
                  operator:
                    type: string
                  tolerationSeconds:
                    format: int64
                    type: integer
                  value:
                    type: string
                type: object
              type: array
            toolImage:
              type: string
            useKMS:
              type: boolean
          type: object
        status:
          properties:
            backupPath:
              type: string
            backupSize:
              format: int64
              type: integer
            backupSizeReadable:
              type: string
            commitTs:
              type: string
            conditions:
              items:
                properties:
                  command:
                    type: string
                  lastTransitionTime:
                    format: date-time
                    nullable: true
                    type: string
                  message:
                    type: string
                  reason:
                    type: string
                  status:
                    type: string
                  type:
                    type: string
                required:
                - status
                - type
                type: object
              nullable: true
              type: array
            logCheckpointTs:
              type: string
            logSubCommandStatuses:
              additionalProperties:
                properties:
                  command:
                    type: string
                  conditions:
                    items:
                      properties:
                        command:
                          type: string
                        lastTransitionTime:
                          format: date-time
                          nullable: true
                          type: string
                        message:
                          type: string
                        reason:
                          type: string
                        status:
                          type: string
                        type:
                          type: string
                      required:
                      - status
                      - type
                      type: object
                    nullable: true
                    type: array
                  logTruncatingUntil:
                    type: string
                  phase:
                    type: string
                  timeCompleted:
                    format: date-time
                    nullable: true
                    type: string
                  timeStarted:
                    format: date-time
                    nullable: true
                    type: string
                type: object
              type: object
            logSuccessTruncateUntil:
              type: string
            phase:
              type: string
            progress:
              type: string
            timeCompleted:
              format: date-time
              nullable: true
              type: string
            timeStarted:
              format: date-time
              nullable: true
              type: string
          type: object
      required:
      - metadata
      - spec
      type: object
  version: v1alpha1
  versions:
  - name: v1alpha1
    served: true
    storage: true
status:
  acceptedNames:
    kind: ""
    plural: ""
  conditions: []
  storedVersions: []<|MERGE_RESOLUTION|>--- conflicted
+++ resolved
@@ -34,16 +34,12 @@
     description: The commit ts of the backup
     name: CommitTS
     type: string
-<<<<<<< HEAD
   - JSONPath: .status.progress
     description: The current progress of the backup
     name: Progress
     priority: 1
     type: string
-  - JSONPath: .status.logTruncateUntil
-=======
   - JSONPath: .status.logSuccessTruncateUntil
->>>>>>> 3c5d788d
     description: The log backup truncate until ts
     name: LogTruncateUntil
     type: string
