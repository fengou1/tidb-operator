--- conflicted
+++ resolved
@@ -44,16 +44,14 @@
       jsonPath: .status.commitTs
       name: CommitTS
       type: string
-<<<<<<< HEAD
     - description: The current progress of the backup
       jsonPath: .status.progress
       name: Progress
       priority: 1
-=======
+      type: string
     - description: The log backup truncate until ts
       jsonPath: .status.logTruncateUntil
       name: LogTruncateUntil
->>>>>>> 7a81e199
       type: string
     - description: The time at which the backup was started
       jsonPath: .status.timeStarted
