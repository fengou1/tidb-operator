--- conflicted
+++ resolved
@@ -2113,10 +2113,8 @@
                 type: array
               phase:
                 type: string
-<<<<<<< HEAD
               progress:
                 type: string
-=======
               progresses:
                 items:
                   properties:
@@ -2131,7 +2129,6 @@
                   type: object
                 nullable: true
                 type: array
->>>>>>> 35f941e6
               timeCompleted:
                 format: date-time
                 nullable: true
